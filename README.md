--- conflicted
+++ resolved
@@ -10,7 +10,7 @@
 
 ## Prepare on-premise ChubaoFS cluster
 
-An on-premise ChubaoFS cluster can be deployed separately, or within the same Kubernetes cluster as applications which requrie persistent volumes. Please refer to [chubaofs-helm](https://github.com/chubaofs/chubaofs-helm) for more details on deployment using Helm.
+An on-premise ChubaoFS cluster can be deployed separately, or within the same Kubernetes cluster as applications which require persistent volumes. Please refer to [chubaofs-helm](https://github.com/chubaofs/chubaofs-helm) for more details on deployment using Helm.
 
 ## Add labels to Kubernetes node
 
@@ -23,13 +23,6 @@
 kubectl label node <nodename> chubaofs-csi-node=enabled
 ```
 
-<<<<<<< HEAD
-=======
-## Prepare on-premise ChubaoFS cluster
-
-An on-premise ChubaoFS cluster can be deployed separately, or within the same Kubernetes cluster as applications which require persistent volumes. Please refer to [chubaofs-helm](https://github.com/chubaofs/chubaofs-helm) for more details on deployment using Helm.
-
->>>>>>> 135ac150
 ## Deploy the CSI driver
 
 ```
